--- conflicted
+++ resolved
@@ -188,10 +188,7 @@
     tokenizer: Union[PreTrainedTokenizer, PreTrainedTokenizerFast],
     onnx_dir_path: str,
     seq_len: int,
-<<<<<<< HEAD
     full_batch_size: Optional[int] = None,
-=======
->>>>>>> 604c7f0a
 ) -> str:
     # Disabling requires_grad on all parameters
     for j, p in enumerate(transformed_model.parameters()):
@@ -403,10 +400,7 @@
     tokenizer: Union[PreTrainedTokenizer, PreTrainedTokenizerFast],
     onnx_dir_path: str,
     seq_length: int,
-<<<<<<< HEAD
     full_batch_size: Optional[int] = None,
-=======
->>>>>>> 604c7f0a
 ) -> str:
     if os.path.exists(onnx_dir_path):
         logger.warning(f"Overriding {onnx_dir_path}")
@@ -419,10 +413,7 @@
             tokenizer=tokenizer,
             onnx_dir_path=onnx_dir_path,
             seq_len=seq_length,
-<<<<<<< HEAD
             full_batch_size=full_batch_size,
-=======
->>>>>>> 604c7f0a
         )  # type: ignore
 
     else:
@@ -453,10 +444,7 @@
     seq_length: int = Constants.seq_length,
     kv: bool = True,
     form_factor: str = "cloud",
-<<<<<<< HEAD
     full_batch_size: Optional[int] = None,
-=======
->>>>>>> 604c7f0a
 ) -> Tuple[str, str]:
     """
     Function to convert the input string using the specified model and returns the result.
@@ -478,29 +466,17 @@
 
     """
     warnings.warn(
-<<<<<<< HEAD
         "\033[93model_kv argument will be replaced by qeff_model of type QEFFBaseModel\033[0m",
-=======
-        "\033[93mmodel_kv argument will be replaced by qeff_model of type QEFFBaseModel\033[0m",
->>>>>>> 604c7f0a
         DeprecationWarning,
         stacklevel=2,
     )
     # Get model_kv first
-<<<<<<< HEAD
-
-=======
->>>>>>> 604c7f0a
     model_kv = (
         model_kv
         if model_kv
         else QEFFCommonLoader.from_pretrained(
             pretrained_model_name_or_path=(local_model_dir if local_model_dir else model_name),
-<<<<<<< HEAD
             token=hf_token,
-=======
-            hf_token=hf_token,
->>>>>>> 604c7f0a
             cache_dir=cache_dir,
         )
     )
@@ -534,10 +510,7 @@
             tokenizer=tokenizer,
             onnx_dir_path=onnx_dir_path,
             seq_length=seq_length,
-<<<<<<< HEAD
             full_batch_size=full_batch_size,
-=======
->>>>>>> 604c7f0a
         )
         return onnx_dir_path, generated_onnx_model_path
     else:
